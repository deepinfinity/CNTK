--- conflicted
+++ resolved
@@ -1572,11 +1572,7 @@
 // * blendTimeConstant is the time constant which allows to specify how much of running mean / var should be "blended" into mean / var of the current minibatch.
 //      Value 0 (default) means no blending will happen and only the current minibatch statistics will be used.
 //      Value 1#INF (infinity) means only running mean / var will be used(this is used, for example, in evaluation phase).
-<<<<<<< HEAD
-// * epsilon is a conditioner constant used in computing inverted standard deviation
-=======
 // * epsilon is a conditioner constant used in computing inverse standard deviation
->>>>>>> 8dfb1e28
 // * useCntkEngine is a Boolean flag that specifies which batch normalization implementation to use: CNTK or cuDNN-based.
 // * imageLayout is the image layout. Only cudnn is supported at present.
 // -----------------------------------------------------------------------
@@ -1590,22 +1586,14 @@
     BatchNormalizationNode(DEVICEID_TYPE deviceId, const wstring& name) :
         Base(deviceId, name), m_spatial(false), m_normTimeConst(0), m_blendTimeConst(0), m_epsilon(0), m_useCntkEngine(true),
         m_samplesSeen(0), m_imageLayoutKind(ImageLayoutKind::CHW),
-<<<<<<< HEAD
-        m_convertRunningVariance(false)
-=======
         m_convertRunningVariancePending(false)
->>>>>>> 8dfb1e28
     {
     }
     BatchNormalizationNode(DEVICEID_TYPE deviceId, const wstring& name, bool spatial, double normalizationTimeConstant, double blendTimeConstant,
                            double epsilon, bool useCntkEngine, ImageLayoutKind imageLayoutKind) :
         Base(deviceId, name), m_spatial(spatial), m_normTimeConst(normalizationTimeConstant), m_blendTimeConst(blendTimeConstant),
         m_epsilon(epsilon), m_useCntkEngine(useCntkEngine), m_imageLayoutKind(imageLayoutKind), m_samplesSeen(0),
-<<<<<<< HEAD
-        m_convertRunningVariance(false)
-=======
         m_convertRunningVariancePending(false)
->>>>>>> 8dfb1e28
     {
     }
     BatchNormalizationNode(const ScriptableObjects::IConfigRecordPtr configp) :
@@ -1637,21 +1625,14 @@
 
         if (modelVersion >= CNTK_MODEL_VERSION_6)
         {
-            size_t mbCount;
             fstream >> m_spatial;
             fstream >> m_normTimeConst;
             fstream >> m_blendTimeConst;
             fstream >> m_imageLayoutKind;
-<<<<<<< HEAD
-            fprintf(stderr, "INFO: %ls: initialized samplesSeen from mbCount when loading pre-CuDNNv5 model\n", NodeName().c_str());
-            fstream >> mbCount;
-            m_samplesSeen = mbCount;
-=======
             if (modelVersion >= CNTK_MODEL_VERSION_12)
                 fstream >> m_samplesSeen;
             else
                 fstream >> mbCount; // converted below
->>>>>>> 8dfb1e28
             fstream >> m_epsilon;
             fstream >> m_useCntkEngine;
         }
@@ -1686,15 +1667,8 @@
             }
             if (verWritten >= 0x00010002)
             {
-                size_t mbCount;
                 fstream >> m_imageLayoutKind;
-<<<<<<< HEAD
-                fprintf(stderr, "INFO: %ls: initialized samplesSeen from mbCount when loading pre-CuDNNv5 model\n", NodeName().c_str());
-                fstream >> mbCount;
-                m_samplesSeen = mbCount;
-=======
                 fstream >> mbCount; // converted below
->>>>>>> 8dfb1e28
             }
             if (verWritten >= 0x00010003)
             {
@@ -1703,15 +1677,6 @@
             }
         }
 
-<<<<<<< HEAD
-        if (modelVersion < CNTK_MODEL_VERSION_11) 
-        {
-            // Prior to CNTK_MODEL_VERSION_11, running inverse standard
-            // deviation was stored in Input 4. Now variance is used.
-            // We (approximately) convert it during validation later.
-            m_convertRunningVariance = true;
-    }
-=======
         if (modelVersion < CNTK_MODEL_VERSION_12)
         {
             // Prior to version 12, minibatch count was stored instead of samples seen.
@@ -1727,7 +1692,6 @@
             // convert it during validation later (and then clear the flag).
             m_convertRunningVariancePending = true;
         }
->>>>>>> 8dfb1e28
     }
 
     void CopyTo(ComputationNodeBasePtr nodeP, const std::wstring& newName, const CopyNodeFlags flags) const override
@@ -1757,24 +1721,13 @@
         // in inference mode, only use long-term mean and do not update running estimates
         if (!Environment().IsTraining())
         {
-<<<<<<< HEAD
-            assert(0 < m_samplesSeen);                       // something must have been trained
-=======
             if (m_samplesSeen == 0)
                 RuntimeError("%ls: inference mode is used, but nothing has been trained.", NodeName().c_str());
->>>>>>> 8dfb1e28
             return 0;                                        // (m_normTimeConst == infinity) no new contribution from current minibatch
         }
 
         // Initialization case: only use current minibatch.
-<<<<<<< HEAD
-        if (m_samplesSeen == 0)
-        {
-            return 1.0;
-        }
-=======
         if (m_samplesSeen == 0) return 1.0;
->>>>>>> 8dfb1e28
 
         double numSamples = (double)GetMBLayout()->GetActualNumSamples();
 
@@ -1800,17 +1753,6 @@
         // in inference mode, only use long-term mean and do not update running estimates
         if (!Environment().IsTraining())
         {
-<<<<<<< HEAD
-            assert(0 < m_samplesSeen);  // something must have been trained
-            return 1.0;             // (m_blendTimeConst == infinity) estimate is taken 100% from the long-term running estimate
-        }
-
-        // Initialization case: only use current minibatch.
-        if (m_samplesSeen == 0)
-        {
-            return 0;
-        }
-=======
             if (m_samplesSeen == 0)
                 RuntimeError("%ls: inference mode is used, but nothing has been trained.", NodeName().c_str());
             return 1.0;                 // (m_blendTimeConst == infinity) estimate is taken 100% from the long-term running estimate
@@ -1818,7 +1760,6 @@
 
         // Initialization case: only use current minibatch.
         if (m_samplesSeen == 0) return 0;
->>>>>>> 8dfb1e28
 
         // convert to blend factor (= weight for running stats)
         // The code below special-cases two boundary cases, but those are just the limit cases of the main formula.
@@ -1834,12 +1775,8 @@
 
     virtual void /*ComputationNodeNonLooping::*/ ForwardPropNonLooping() override
     {
-<<<<<<< HEAD
-        assert(!m_convertRunningVariance);
-=======
         if (m_convertRunningVariancePending)
             LogicError("%ls: Failed to convert running variance until forward prop", NodeName().c_str());
->>>>>>> 8dfb1e28
         FrameRange fr(Input(0)->GetMBLayout());
 
         Matrix<ElemType> sliceInputValue  = Input(0)->MaskedValueFor(fr);
@@ -1860,14 +1797,6 @@
         double expAvgFactor = ComputeExpAvgFactor(); // weight for the new MB statistics in the running estimate. The previous value of the running statistics is kept with weight (1-this)
         double blendFactor  = ComputeBlendFactor();  // interpolation weight for the running statistics (the current MB statistics are weighted with 1-this)
 
-<<<<<<< HEAD
-        m_bnEng->Forward(/*in=*/ sliceInputValue, scale, bias, // (in)
-                         expAvgFactor, blendFactor,
-                         runMean, runVariance,                 // (in/out) running estimates, updated from the current MB mean/variance
-                         /*out=*/ sliceOutputValue,            // (out) batch-normalized output value
-                         m_epsilon,
-                         *m_saveMean, *m_saveInvStdDev);       // (out) actual interpolated mean/stddev values. Note: unused/empty for blendFactor==1 for CNTK engine
-=======
         // In inference-only mode, m_savedMean and m_saveInvStdDev will not be
         // produced and BackpropToNonLooping() may not be called. In
         // non-inference (training) mode, saved statistics must be produced.
@@ -1878,7 +1807,6 @@
                          /*out=*/ sliceOutputValue,              // (out) batch-normalized output value
                          m_epsilon,
                          *m_savedMean, *m_savedInvStdDev);       // (out) actual interpolated mean/stddev values. Note: unused/empty for blendFactor==1 for CNTK engine
->>>>>>> 8dfb1e28
     }
 
     // Note: This function assumes that inputIndex=0 is called before the others.
@@ -1900,29 +1828,12 @@
 
         if (inputIndex == 0) // derivative with respect to the input.
         {
-<<<<<<< HEAD
             auto sliceOutputGrad                = MaskedGradientFor(fr);
             auto sliceInputValue                = Input(0)->ValueFor(fr);
             const Matrix<ElemType>& scale       = Input(1)->Value();
             const Matrix<ElemType>& bias        = Input(2)->Value();
-            const Matrix<ElemType>& runMean     = Input(3)->Value();
-            const Matrix<ElemType>& runVariance = Input(4)->Value();
 
             auto sliceInputGrad = Input(0)->GradientFor(fr);
-            // The mean used in Forward() are either saveMean or runMean.
-            // This is decided by the engine, which communicates back the decision by returning
-            // an empty saveMean in case runMean should be used. Likewise for variance / inverted standard deviation.
-            let& actualMean      = !m_saveMean->IsEmpty()      ? *m_saveMean      : runMean;   // empty if only the running mean is used
-            if (m_saveInvStdDev->IsEmpty()) RuntimeError("TODO m_saveInvStdDev <-> runVariance not the same:");
-            let& actualInvStdDev = !m_saveInvStdDev->IsEmpty() ? *m_saveInvStdDev : runVariance;
-=======
-            auto sliceOutputGrad                = GradientFor(fr);
-            auto sliceInputValue                = Input(0)->ValueFor(fr);
-            const Matrix<ElemType>& scale       = Input(1)->Value();
-            const Matrix<ElemType>& bias        = Input(2)->Value();
-
-            auto sliceInputGrad = Input(0)->GradientFor(fr);
->>>>>>> 8dfb1e28
             m_dScale->Resize(scale); // gradients for scale and bias get stored here
             m_dBias->Resize(bias);
 
@@ -1955,17 +1866,12 @@
 
     virtual void EndBackprop() override
     {
-<<<<<<< HEAD
-        auto numSamples = GetMBLayout()->GetActualNumSamples();
-        m_samplesSeen += numSamples;
-=======
         // Update samples if not locked.
         double expAvgFactor = ComputeExpAvgFactor(); // weight for the new MB statistics in the running estimate. The previous value of the running statistics is kept with weight (1-this)
         double blendFactor  = ComputeBlendFactor();  // interpolation weight for the running statistics (the current MB statistics are weighted with 1-this)
         if (expAvgFactor != 0 || blendFactor != 1)
             m_samplesSeen += GetMBLayout()->GetActualNumSamples();
 
->>>>>>> 8dfb1e28
         Base::EndBackprop();
     }
 
@@ -2001,13 +1907,6 @@
 
         if (isFinalValidationPass)
         {
-<<<<<<< HEAD
-            if (m_convertRunningVariance)
-            {
-                // Input 4 is still inverse standard deviation. We convert it to variance, approximately,
-                // and output a warning.
-                fprintf(stderr, "WARNING: %ls: approximately converting inverse standard deviation into variance when loading pre-CuDNNv5 model\n",
-=======
             if (m_convertRunningVariancePending)
             {
                 // Prior to CNTK CuDNN v5 support (and the CNTK engine of the same time), mean and inverse standard deviation
@@ -2017,20 +1916,13 @@
                 // be converted to variance, via v = 1/(isd^2) + epsilon, where 'v' is variance and 'isd' is inverse standard
                 // Since this is an approximation, we output a warning.
                 fprintf(stderr, "WARNING: %ls: loading pre-CuDNNv5 model: approximately converting variance statistics format\n",
->>>>>>> 8dfb1e28
                         NodeName().c_str());
                 Matrix<ElemType>& runInvStdDev = Input(4)->Value();
                 runInvStdDev.AssignElementPowerOf(runInvStdDev, 2);
                 runInvStdDev.ElementInverse();
                 runInvStdDev += (float) m_epsilon;
-<<<<<<< HEAD
-                fprintf(stderr, "--- %ls converted runVariance after loading\n", NodeName().c_str());
-                runInvStdDev.Print();
-                m_convertRunningVariance = false;
-=======
                 runInvStdDev.Print();
                 m_convertRunningVariancePending = false;
->>>>>>> 8dfb1e28
             }
 
             // check inputs
@@ -2161,11 +2053,7 @@
     // REVIEW alexeyk: if this works, document it properly in Wiki.
     double m_blendTimeConst;
 
-<<<<<<< HEAD
-    // Epsilon used to compute inverse standard deviation (m_saveInvStdDev).
-=======
     // Epsilon used to compute inverse standard deviation (m_savedInvStdDev).
->>>>>>> 8dfb1e28
     double m_epsilon;
     // Whether to use CNTK or cuDNN BN implementation.
     bool m_useCntkEngine;
@@ -2178,13 +2066,8 @@
     size_t m_samplesSeen;
 
     // Interpolated actual mean/inverse stddev values. Pre-computed on forward pass, also used in gradient computation.
-<<<<<<< HEAD
-    shared_ptr<Matrix<ElemType>> m_saveMean;
-    shared_ptr<Matrix<ElemType>> m_saveInvStdDev;
-=======
     shared_ptr<Matrix<ElemType>> m_savedMean;
     shared_ptr<Matrix<ElemType>> m_savedInvStdDev;
->>>>>>> 8dfb1e28
     // Temp buffer for scale and bias derivatives. Only used in BackpropTo(), carrying info from first call to subsequent calls.
     // Not used for blendFactor=1 in CNTK engine.
     shared_ptr<Matrix<ElemType>> m_dScale;
@@ -2192,11 +2075,7 @@
 
     std::unique_ptr<BatchNormEngine<ElemType>> m_bnEng;
 
-<<<<<<< HEAD
-    bool m_convertRunningVariance;
-=======
     bool m_convertRunningVariancePending;
->>>>>>> 8dfb1e28
 };
 
 template class BatchNormalizationNode<float>;
