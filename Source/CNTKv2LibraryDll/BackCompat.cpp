--- conflicted
+++ resolved
@@ -92,7 +92,6 @@
                         placeholderReplacements[inputVars[i]] = Variable();
                 }
 
-<<<<<<< HEAD
                 PrimitiveOpType opType;
                 Dictionary primitiveFunctionConfigParameters;
                 if (node->OperationName() == OperationNameOf(NegateNode))
@@ -124,16 +123,6 @@
                     auto transposeDimensionsNode = node->As<TransposeDimensionsNode<ElementType>>();
                     primitiveFunctionConfigParameters[PrimitiveFunction::AttributeNameAxis1] = AsAxis(transposeDimensionsNode->Axis1());
                     primitiveFunctionConfigParameters[PrimitiveFunction::AttributeNameAxis2] = AsAxis(transposeDimensionsNode->Axis2());
-=======
-                opType = PrimitiveOpType::Where;
-            }
-            else if (node->OperationName() == OperationNameOf(SliceNode))
-            {
-                auto sliceNode = node->As<SliceNode<ElementType>>();
-                primitiveFunctionConfigParameters[PrimitiveFunction::AttributeNameAxis] = AsAxis(sliceNode->Axis());
-                primitiveFunctionConfigParameters[PrimitiveFunction::AttributeNameBeginIndex] = (int)sliceNode->BeginIndex();
-                primitiveFunctionConfigParameters[PrimitiveFunction::AttributeNameEndIndex] = (int)sliceNode->EndIndex();
->>>>>>> 0d16c252
 
                     opType = PrimitiveOpType::TransposeAxes;
                 }
@@ -149,8 +138,8 @@
                 {
                     auto sliceNode = node->As<SliceNode<ElementType>>();
                     primitiveFunctionConfigParameters[PrimitiveFunction::AttributeNameAxis] = AsAxis(sliceNode->Axis());
-                    primitiveFunctionConfigParameters[PrimitiveFunction::AttributeNameBeginIndex] = sliceNode->BeginIndex();
-                    primitiveFunctionConfigParameters[PrimitiveFunction::AttributeNameEndIndex] = sliceNode->EndIndex();
+                    primitiveFunctionConfigParameters[PrimitiveFunction::AttributeNameBeginIndex] = (int)sliceNode->BeginIndex();
+                    primitiveFunctionConfigParameters[PrimitiveFunction::AttributeNameEndIndex] = (int)sliceNode->EndIndex();
 
                     opType = PrimitiveOpType::Slice;
                 }
@@ -271,7 +260,7 @@
                         assert(convolutionMapVar.IsConstant() || convolutionMapVar.IsParameter());
                         auto kernelShape = AsNDShape(convolutionNode->KernelShape());
                         NDShape actualConvolutionMapShape = kernelShape.AppendShape({ convolutionMapVar.Shape()[0] });
-                    
+
                         if (actualConvolutionMapShape.TotalSize() != convolutionMapVar.Shape().TotalSize())
                             LogicError("The convolutionMap tensor shape's (%S) size does not match the size (%d) of the legacy 2D convolution map!", AsStringForErrorReporting(actualConvolutionMapShape).c_str(), (int)convolutionMapVar.Shape().TotalSize());
 
@@ -300,7 +289,6 @@
                     auto roiPoolingNode = node->As<ROIPoolingNode<ElementType>>();
                     primitiveFunctionConfigParameters[PrimitiveFunction::AttributeNameROIOutputShape] = AsNDShape(roiPoolingNode->ROIOutputShape());
 
-<<<<<<< HEAD
                     opType = PrimitiveOpType::ROIPooling;
                 }
                 else if (node->OperationName() == OperationNameOf(PoolingNode))
@@ -323,6 +311,7 @@
                     primitiveFunctionConfigParameters[PrimitiveFunction::AttributeNameBlendTimeConstant] = batchNormalizationNode->BlendTimeConstant();
                     primitiveFunctionConfigParameters[PrimitiveFunction::AttributeNameEpsilon] = batchNormalizationNode->Epsilon();
                     primitiveFunctionConfigParameters[PrimitiveFunction::AttributeNameUseCuDNNEngine] = !batchNormalizationNode->UseCNTKEngine();
+                    primitiveFunctionConfigParameters[PrimitiveFunction::AttributeNameSamplesSeen] = batchNormalizationNode->GetSamplesSeen();
 
                     opType = PrimitiveOpType::BatchNormalization;
                 }
@@ -335,43 +324,6 @@
                     // Internal CNTK SliceNode uses 1 based axis indices instead of 0 based
                     auto rowStackNode = node->As<RowStackNode<ElementType>>();
                     primitiveFunctionConfigParameters[PrimitiveFunction::AttributeNameAxis] = AsAxis(rowStackNode->GetSpliceDim());
-=======
-                opType = PrimitiveOpType::ROIPooling;
-            }
-            else if (node->OperationName() == OperationNameOf(PoolingNode))
-            {
-                auto poolingNode = node->As<PoolingNode<ElementType>>();
-                primitiveFunctionConfigParameters[PrimitiveFunction::AttributeNamePoolingType] = (size_t)(AsPoolingType(poolingNode->PoolingKind()));
-                primitiveFunctionConfigParameters[PrimitiveFunction::AttributeNamePoolingWindowShape] = AsNDShape(poolingNode->KernelShape());
-                primitiveFunctionConfigParameters[PrimitiveFunction::AttributeNameStrides] = AsNDShape(poolingNode->Strides());
-                primitiveFunctionConfigParameters[PrimitiveFunction::AttributeNameAutoPadding] = AsDictionaryValueVector(poolingNode->AutoPad());
-                primitiveFunctionConfigParameters[PrimitiveFunction::AttributeNameLowerPad] = AsNDShape(poolingNode->LowerPad());
-                primitiveFunctionConfigParameters[PrimitiveFunction::AttributeNameUpperPad] = AsNDShape(poolingNode->UpperPad());
-
-                opType = PrimitiveOpType::Pooling;
-            }
-            else if (node->OperationName() == OperationNameOf(BatchNormalizationNode))
-            {
-                auto batchNormalizationNode = node->As<BatchNormalizationNode<ElementType>>();
-                primitiveFunctionConfigParameters[PrimitiveFunction::AttributeNameSpatial] = batchNormalizationNode->Spatial();
-                primitiveFunctionConfigParameters[PrimitiveFunction::AttributeNameNormalizationTimeConstant] = batchNormalizationNode->NormalizationTimeConstant();
-                primitiveFunctionConfigParameters[PrimitiveFunction::AttributeNameBlendTimeConstant] = batchNormalizationNode->BlendTimeConstant();
-                primitiveFunctionConfigParameters[PrimitiveFunction::AttributeNameEpsilon] = batchNormalizationNode->Epsilon();
-                primitiveFunctionConfigParameters[PrimitiveFunction::AttributeNameUseCuDNNEngine] = !batchNormalizationNode->UseCNTKEngine();
-                primitiveFunctionConfigParameters[PrimitiveFunction::AttributeNameSamplesSeen] = batchNormalizationNode->GetSamplesSeen();
-
-                opType = PrimitiveOpType::BatchNormalization;
-            }
-            else if (node->OperationName() == OperationNameOf(ClipNode))
-                opType = PrimitiveOpType::Clip;
-            else if (node->OperationName() == OperationNameOf(IfNode))
-                opType = PrimitiveOpType::Select;
-            else if (node->OperationName() == OperationNameOf(RowStackNode))
-            {
-                // Internal CNTK SliceNode uses 1 based axis indices instead of 0 based
-                auto rowStackNode = node->As<RowStackNode<ElementType>>();
-                primitiveFunctionConfigParameters[PrimitiveFunction::AttributeNameAxis] = AsAxis(rowStackNode->GetSpliceDim());
->>>>>>> 0d16c252
 
                     opType = PrimitiveOpType::Splice;
                 }
