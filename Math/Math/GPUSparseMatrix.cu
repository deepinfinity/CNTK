--- conflicted
+++ resolved
@@ -1068,11 +1068,7 @@
             size_t row = h_Row[i];
             if (indexer.find(row) == indexer.end())
             {
-<<<<<<< HEAD
-                size_t id = indexer.size();
-=======
                 size_t id = indexer.size();  //We need to assign size to a temp variable due to difference in Linux and Windows
->>>>>>> 4648b265
                 indexer[row] = id;
             }
             rowToId[i] = indexer[row];
