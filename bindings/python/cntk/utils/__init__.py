# Copyright (c) Microsoft. All rights reserved.
# Licensed under the MIT license. See LICENSE.md file in the project root
# for full license information.
# ==============================================================================

import sys
import numbers
import collections
import numpy as np
import scipy.sparse
from .. import cntk_py
from cntk.device import cpu, gpu, use_default_device
from .swig_helper import typemap
from ..axis import Axis


def sanitize_precision(precision):
    '''
    Converts precision to NumPy precision

    Args:
        precision (`str` or `np.float32` or `np.float64`): precision, if string
         it can be one of 'float' 'float32, 'double', or 'float64'

    Returns:
        NumPy precision
    '''
    if precision in [cntk_py.DataType_Float, 'float', 'float32', np.float32]:
        return np.float32
    elif precision in [cntk_py.DataType_Double, 'double', 'float64', np.float64]:
        return np.float64
    else:
        raise ValueError('precision value: "%s" is not supported' % precision)


def cntk_device(device_id):
    '''
    Converts the legacy device ID as it was used in CNTK 1 to CNTK
    DeviceDescriptor instance.

    Args:
        device_id (int): device id, -1 for CPU, 0 or higher for GPU

    Returns:
        CNTK DeviceDescriptor
    '''
    if device_id == -1:
        return cpu()
    else:
        return gpu(device_id)


def is_string(value):
    if sys.version_info.major < 3:
        return isinstance(value, basestring)

    return isinstance(value, str)


def dense_to_str(data):
    return ' '.join(data.ravel(order='C').astype(np.str))


def sparse_to_str(data):
    return ' '.join('%s:%s' % (k, v) for k, v in sorted(data.items()))


def tensors_to_text_format(sample_idx, alias_tensor_map):
    '''
    Converts a list of NumPy arrays representing tensors of inputs into a
    format that is readable by `CNTKTextReader`.

    Args:
        sample_idx (int): number of current sample
        alias_tensor_map (dict): maps alias (str) to tensor (ndarray). Tensors
          are assumed to have dynamic axis.

    Returns:
        String representation in CNTKTextReader format
    '''

    max_seq_length = max(len(t) for t in alias_tensor_map.values())

    if max_seq_length == 0:
        return ''

    lines = []
    for seq_idx in range(0, max_seq_length):
        line = []

        for alias, tensor in sorted(alias_tensor_map.items()):
            if seq_idx >= len(tensor):
                # for this alias there no more sequence elements
                continue

            if is_tensor(tensor):
                if not isinstance(tensor, np.ndarray):
                    tensor = np.asarray(tensor)
                to_str = dense_to_str
            elif isinstance(tensor, list) and isinstance(tensor[0], dict):
                to_str = sparse_to_str
            else:
                raise ValueError(
                    'expected a tensor (dense) or list of dicts (sparse), but got "%s"' % type(tensor))

            line.append('%s %s' % (alias, to_str(tensor[seq_idx])))

        lines.append('%i\t|' % sample_idx + ' |'.join(line))

    return '\n'.join(lines)


def is_tensor(data):
    '''
    Checks whether the data is a tensor, i.e. whether it is a NumPy array or a
    list of NumPy arrays.

    Args:
        data: data to check

    Returns: True, if it is a tensor.
    '''
    if isinstance(data, np.ndarray):
        return True

    if not isinstance(data, list):
        return False

    while len(data) > 0:
        # All but the innermost dimension's values have to be lists
        try:
            data[0][0]
        except:
            # We reached the innermost dimension
            try:
                data[0] + 0
                return True
            except:
                # Innermost type is not a number
                return False

        if isinstance(data, np.ndarray):
            return True

        if not isinstance(data[0], list):
            return False

        data = data[0]

    return True


def is_tensor_list(data):
    '''
    Checks whether the data is a CNTK sequence, which is expressed in Python as
    a list of varying sized NumPy objects.
    '''
    is_list = isinstance(data, list)
    return is_list and len(data) > 0 and isinstance(data[0], np.ndarray)


def get_temp_filename(directory=None):
    '''
    Create and return a temporary filename.

    Args:
        directory (str): optional directory, in which the temporary file will
        be created

    Returns:
        Filename of the temporary file
    '''
    import tempfile

    # We have to use NamedTemporaryFile and close it, because the obvious first
    # choice, mkstemp(), would later fail in cntk.exe because the file would
    # still be locked.
    tf = tempfile.NamedTemporaryFile(prefix='_input_', suffix='.txt',
                                     dir=directory, delete=False)
    tf.close()

    return tf.name


def sanitize_shape(shape):
    """
    If shape is scalar, it creates a tuple out of it and reverse it as cntk uses
    column major.
    """
    if np.isscalar(shape):
        shape = (shape,)
    return tuple(reversed(shape))


def sanitize_input(arg, fallback_dtype=np.float32, reshape=None):
    """
    Convert to Variable so that it can be passed as Variable to the
    CNTK operators.
     * If `arg` is a NumPy array and its type is neither `np.float32` nor
      `np.float64`, it sets it to `np.float32`.
     * If `arg` is an op, it is assumed that it has only one output, which will
      be returned.

    Args:
        arg (number, NumPy array, :cntk:`cntk.ops.variables.Variable`, or
         :class:`cntk.ops.functions.Function`): input
        fallback_dtype (NumPy dtype): fallback dtype in case `arg` is a list

    Returns:
      Leave Constant, Parameter, and Variable as is. Return Constant, if
      `arg` was a number or NumPy array. Variable otherwise.
    """

    from cntk.ops.variables import Constant, Variable, Parameter
    from cntk.ops import constant

    # is it a Variable?
    if isinstance(arg,
                  (Constant, cntk_py.Constant,
                   Variable, cntk_py.Variable,
                   Parameter, cntk_py.Parameter)):
        return arg

    # or a Function?
    if isinstance(arg, cntk_py.Function):
        try:
            return arg.output
        except RuntimeError:
            raise ValueError(
                'the argument has more than one output, please provide the one you want')

    # maybe a Python list that we can interpret as a NumPy array?
    if isinstance(arg, list) and not arg:
        raise ValueError('input is empty')

    if not isinstance(arg, np.ndarray):
        arg = np.asarray(arg, dtype=fallback_dtype)
    if reshape:
        arg = np.reshape(arg, reshape)

    return constant(value=arg)


def get_data_type(*args):
    """
    Calculates the highest precision numpy datatype of the provided parameters.
    If the parameter is a Function instance, it calculates it based on its
    inputs.

    Args:
        args (number, `list`, NumPy array, `Variable`, or `Function`): input
    Returns:
        `np.float32` or `np.float64`
    """

    dtypes = set()
    if len(args) == 1 and isinstance(args, cntk_py.Function):
        args = [args]

    for arg in args:
        if isinstance(arg,
                      (cntk_py.Variable, cntk_py.Value, cntk_py.NDArrayView)):
            if cntk_py.DataType_Double == arg.get_data_type():
                dtypes.add(np.float64)
            else:
                dtypes.add(np.float32)
        elif isinstance(arg, np.ndarray):
            if arg.dtype not in (np.float32, np.float64):
                raise ValueError(
                    'NumPy type "%s" is not supported' % arg.dtype)
            dtypes.add(arg.dtype.type)
        elif isinstance(arg, cntk_py.Function):
            var_outputs = arg.outputs
            if len(var_outputs) > 1:
                raise ValueError(
                    'expected single output, but got %i' % len(var_outputs))

            var_type = var_outputs[0].get_data_type()
            if cntk_py.DataType_Double == var_type:
                dtypes.add(np.float64)
            elif cntk_py.DataType_Float == var_type:
                dtypes.add(np.float32)
            else:
                raise ValueError('type %s is not supported'%var_type)
        else:
            # We don't know anything so we convert everything to float32. If it
            # works, we know the type.
            # TODO figure out a better/faster way.
            np.asarray(arg, dtype=np.float32)
            dtypes.add(np.float32)

    if np.float64 in dtypes:
        return np.float64
    elif np.float32 in dtypes:
        return np.float32
    else:
        raise ValueError('could not determine data type')


def pad_to_dense(batch):
    """Appends the minimal required amount of zeroes at the end of each sample
    in the batch so that it becomes rectangular. `batch` is assumed to be
    row-major: first index is batch item, second is sequence item, then comes
    that actual sample. The sequence length is assumed to be the only varying
    dimension.

    Args:
        batch (list of NumPy arrays): list of arrays that differ only in their
        first dimension (different sequence lengths)

    Returns:
        Padded NumPy array
    """

    max_seq_len = max(len(r) for r in batch)

    # Assuming all sequences elements in all samples have the same shape
    data_point = np.asarray(batch[0][0])

    # FIXME
    # This is not the most efficient way of dealing with variable length
    # sequences, but so far the only one supported. Once, ragged arrays are
    # natively supported in CNTK, this will change.
    Z = np.zeros((len(batch), max_seq_len) +
                 (data_point.shape), dtype=data_point.dtype)
    for idx, seq in enumerate(batch):
        if seq[0].shape != data_point.shape:
            raise ValueError('shape mismatch: expected %s but got %s'
                             % (str(data_point.shape), str(seq[0].shape)))
        Z[idx, :len(seq)] += seq
    return Z


def sanitize_batch(var, batch, seq_starts=None, data_type=None, device=None):
    '''
    Convert to :cntk:`Value` with `data_type`. If the samples in `batch` have
    different sequence lengths, pad them to max sequence length and create a
    mask.

    Args:
        var (`:class:Variable`): variable node for which the `batch` is
         meant
        batch (`list` of NumPy arrays): input
        seq_starts (`list` of `bool`s or `None`): if `None`, every sequence is
         treated as a new sequence. Otherwise, it is interpreted as a list of
         Booleans that tell whether a sequence is a new sequence (`True`) or a
         continuation of the previous one (`False`)

    Returns:
        `:class:Value`: converted batch
    '''
    from ..cntk_py import Value

    if isinstance(batch, Value):
        return batch

    use_mask = False

    if isinstance(batch, np.ndarray):
        if batch.dtype == np.int:
            batch = batch.astype(np.float32)
        elif batch.dtype not in (np.float32, np.float64):
            raise ValueError('only float32 and float64 are supported')
    elif isinstance(batch, list):
        if is_tensor_list(batch):
            use_mask =  len(var.dynamic_axes) > 1

    if device is None:
        device = cntk_py.DeviceDescriptor.use_default_device()

    if not use_mask and seq_starts is not None:
        raise ValueError('specification of individual sequence begins does not'
                ' make sense when not using the sequence axis')

    # Use the mask, if we have additional dynamic axes besides the batch axis

    if use_mask:
        seq_lens = [len(seq) for seq in batch]

        try:
            num_seq = len(batch)
        except TypeError:
            raise ValueError('expected an object of type Value or a NumPy ' +
                             'array and not "%s"' % type(batch))

        from cntk.cntk_py import NDMask
        mask = NDMask((max(seq_lens), num_seq), device)
        for idx, seq_len in enumerate(seq_lens):
            if seq_starts is None:
                mask.mark_sequence_begin((0, idx))
            elif seq_starts[idx]:
                mask.mark_sequence_begin((0, idx))
            mask.invalidate_section((seq_len, idx),
                                    (cntk_py.InferredDimension, 1))

        # Then we pad the batch to rectangular shape
        if isinstance(batch, list):
            if len(batch) == 0:
                raise ValueError('batch is empty')

            batch = pad_to_dense(batch)

    # If it still is not an NumPy array, try brute force...
    if not isinstance(batch, np.ndarray):
        if data_type is None:
            data_type = get_data_type(var)
        batch = np.asarray(batch, dtype=data_type)

    # Maybe a NumPy dtype was given, but with lower accuracy than float32, then
    # convert it to float32
    if np.issubdtype(batch.dtype, int):
        batch = batch.astype(np.float32)

        if len(cntk_shape) == 0:
            raise ValueError('values should be an array of input samples')

    ndav = create_NDArrayView_from_NumPy(batch, device)

    if use_mask:
        value = Value(ndav, mask)
    else:
        value = Value(ndav)

    return value

def sanitize_value(shape, value, dtype, device):
    '''
    Converts a given `value` to a :class:`NDArrayView` object that can be passed to
    the CNTK core.

    Args:
        shape (`tuple`): shape of the value
        value (`None` or value that can be cast to NumPy array): the value to
         be converted
        dtype: data type (`np.float32` or `np.float64`)
        device (:clas:`cntk.DeviceDescriptor`): device this value should be put
         on

    Returns:
        :class:`NDArrayView` object representing `value`
    '''
    np_dtype = sanitize_dtype_numpy(dtype)
    cntk_dtype = sanitize_dtype_cntk(dtype)

    if value is None:
        if shape is None:
            raise ValueError('you need to specify at least shape or value')
        ndav = create_NDArrayView(shape, cntk_dtype, device)
    else:
        if not isinstance(value, np.ndarray) or value.dtype != np_dtype:
            if np.isscalar(value) and shape:
                value = np.full(shape, value, dtype=np_dtype)
            else:
                value = np.asarray(value, dtype=np_dtype)

        ndav = create_NDArrayView_from_NumPy(value, device)

    return ndav


def sanitize_function(arg):
    '''
    Tries to retrieve a Function from the argument or throws an exception if
    that's not possible.
    '''
    
    if isinstance(arg, cntk_py.Variable):
        arg = arg.owner

    if not isinstance(arg, cntk_py.Function):
        raise "Object of type %s cannot be cast to Variable" % str(type(arg))

    return arg


def sanitize_var_map(op_arguments, arguments, precision=None,
                     device=None):
    '''
    Sanitizes a dictionary of `Variable`s to input data such that it can be
    handed off to the `Forward` method.

    Args:
        op_arguments (:class:`cntk.ops.functions.Function`): arguments of the root function. In
         forward pass it is typically `op.arguments`, in backward mode it is
         `op.outputs`
        arguments (`dict` or `list` or `tuple`): maps variables to their
         input data. The interpretation depends on the input type:
<<<<<<< HEAD
           * `dict`: keys are input variable or names and values are the input data.
           * `list`: elements are input data in the order their respective variables have been defined in the network.
=======
           * `dict`: keys are input variable or names, and values are the input data. 
           * `list`: elements are input data in the order their respective variables have been defined in the network. 
>>>>>>> 43c7fc81
         In both cases, every every sample in the data will be interpreted
         as a new sequence. To mark samples as continuations of the
         previous sequence, specify `arguments` as `tuple`: the
         first element will be used as `arguments`, and the second one will
         be used as a list of bools, denoting whether a sequence is a new
         one (`True`) or a continuation of the previous one (`False`).
         Data should be either NumPy arrays or a
         :class:`cntk.io.MinibatchData` instance.
        precision (`str` or `np.float32` or `np.float64`): if string it can be
         one of 'float' 'float32, 'double', 'float64', or `None`
        device (`DeviceDescriptor` or `None`): CNTK DeviceDescriptor

    Returns:
        `dict` that maps variables to sanitized batches
    '''
    from ..cntk_py import Value
    from ..io import MinibatchData

    if arguments is None or isinstance(arguments, (dict, list, tuple)) and len(arguments) == 0:
        if len(op_arguments) > 0:
            raise ValueError('function expects %i arguments' %
                             len(op_arguments))
        return {}

    if len(arguments) < len(op_arguments):
        raise ValueError('your graph has %i inputs, but you specified %i' %
                        (len(op_arguments), len(arguments)))

    if isinstance(arguments, tuple):
        arguments, seq_starts = arguments
    else:
        seq_starts = None

    if isinstance(arguments, list):
        arguments = dict(zip(op_arguments, arguments))

    if isinstance(arguments, dict):
        arg_names = [var.name for var in op_arguments]
        name_counter = collections.Counter(arg_names)

        var_name_map = dict((var.name, var) for var in op_arguments)
    else:
        raise ValueError('type "%s" is not supported' % type(arguments))

    sample_sizes = [len(v) for v in arguments.values()]
    if len(set(sample_sizes)) != 1:
        raise ValueError('not all inputs have the same number of samples: ' +
                         ", ".join([str(s) for s in sample_sizes]))

    if seq_starts is not None:
        if not isinstance(seq_starts, (tuple, list)):
            raise ValueError(
                'if you specify seq_starts, it needs to be a list')

        sample_size = sample_sizes.pop()
        if len(seq_starts) != sample_size:
            raise ValueError('you have %i samples, but seq_starts has only %i' +
                             'elements' % (sample_sizes, len(seq_starts)))

    if precision is not None:
        precision = sanitize_precision(precision)

    var_map = {}
    for var, batch in arguments.items():
        if isinstance(var, str):
            if name_counter[var] == 0:
                raise ValueError('variable with name "%s" does not exist in the network. Available variable names: %s' % (
                    var, ", ".join(var_name_map)))
            elif name_counter[var] > 1:
                raise ValueError('node name "%s" is not unique' % var)

            try:
                var = var_name_map[var]
            except KeyError:
                raise KeyError("no input with the name '%s' was found.  Available: %s" % (
                    var, ", ".join(var_name_map.keys())))

        if isinstance(batch, MinibatchData):
<<<<<<< HEAD
            batch = batch.m_data
        elif not isinstance(batch, Value):                
=======
            batch = batch.data()
        elif not isinstance(batch, Value):
>>>>>>> 43c7fc81
            batch = sanitize_batch(
                var, batch, seq_starts, precision, device)

        var_map[var] = batch

    return var_map


def ones_like(batch, precision):
    '''
    Returns a new batch, which has the same format as `batch` but all values
    set to 1.

    Args:
        batch (list of NumPy arrays): a list of sequences, which are NumPy arrays
    '''
    return [np.ones_like(sample, dtype=sanitize_precision(precision)) for sample in batch]


def create_NDArrayView(shape, data_type=cntk_py.DataType_Float, dev=None):
    shape = sanitize_shape(shape)
    if not dev:
        dev = use_default_device()
    # FIXME only dense supported so far
    view = cntk_py.NDArrayView(
        data_type, cntk_py.StorageFormat_Dense, shape, dev)
    return view


def create_NDArrayView_from_NumPy(nd, dev=None):
    if not dev:
        dev = use_default_device()

    return cntk_py.NDArrayView(nd, dev, False)


def create_Value(shape, data_type, dev):
    value = cntk_py.Value(create_NDArrayView(shape, data_type, dev))
    return value


def create_Value_from_NumPy(nd, dev):
    view = create_NDArrayView_from_NumPy(nd, dev)
    value = cntk_py.Value(view)
    return value


def sanitize_dtype_numpy(dtype):
    if dtype in ('float', 'float32', np.float32):
        return np.float32
    elif dtype in ('double', 'float64', np.float64):
        return np.float64
    else:
        raise ValueError('data type "%s" is not supported' % dtype)


def sanitize_dtype_cntk(dtype):
    if dtype in (cntk_py.DataType_Float, cntk_py.DataType_Double,
                 cntk_py.DataType_Unknown):
        return dtype
    if dtype in ('float', 'float32', np.float32):
        return cntk_py.DataType_Float
    elif dtype in ('double', 'float64', np.float64):
        return cntk_py.DataType_Double
    elif not dtype:
        return cntk_py.DataType_Unknown
    else:
        raise ValueError('data type "%s" is not supported' % dtype)


def sanitize_axis(axis):
    '''
    Sanitizes the axis.

    Args:
        axis (`:class:Axis` or `int` or `None`): the axis to be used.
          * `:class:Axis`: use axis instance directly (will convert row- to
             col-major in case of static axis.
          * `int`: if positive, use it as static axis. If negative, count from
            last to first axis
          * `None`: denote all available axes
    '''
    if axis is None:
        return Axis.all_static_axes()
    elif isinstance(axis, numbers.Integral):
<<<<<<< HEAD
        return Axis(-axis - 1)
    elif axis.is_static_axis:
        return Axis(-1 - axis.static_axis_index)
=======
            return cntk_py.Axis(-axis - 1)
    elif axis.is_static_axis():
        return cntk_py.Axis(-1 - axis.static_axis_index())
>>>>>>> 43c7fc81
    else:
        return axis


def sanitize_dynamic_axes(axes):
    if axes is not cntk_py.Axis.default_input_variable_dynamic_axes:
        if not type(axes) in (list, tuple):
            axes = [axes]
        else:
            axes = tuple(reversed(axes))
    return axes


def get_train_loss(trainer):
    '''
    Fetch the train loss from the last minibatch and copy it to the CPU in case it is on the GPU.
    Args:
        trainer (:class:`Trainer`): the trainer used.
    Returns:
        the loss value
    '''
    import copy
    # we copy the value so swig does not destroy it when we leave the scope
    return copy.copy(trainer.previous_minibatch_loss_average)


def get_train_eval_criterion(trainer):
    '''
    Fetch the train evaluation criterion (e.g., classification error) from the last minibatch and copy it to the CPU in case it is on the GPU.
    Args:
        trainer (:class:`Trainer`): the trainer used.
    Returns:
        the criterion value
    '''
    import copy
    # we copy the value so swig does not destroy it when we leave the scope
    return copy.copy(trainer.previous_minibatch_evaluation_average)


def ensure_dev(ndav, dev):

    if ndav.device() != dev:

        ndav_on_target = create_NDArrayView(
            ndav.shape().dimensions(), data_type=ndav.get_data_type(), dev=dev)
        ndav_on_target.copy_from(ndav)
        ndav = ndav_on_target

    return ndav


def value_to_seq(value):
    '''
    Convert a Value to a sequence of NumPy arrays that have their masked
    entries removed.

    Args:
        value (`Value`): Value as it is returned by Swig

    Returns:
        a list of NumPy arrays
    '''

    np_data = np.asarray(value)
    if value.mask():
        mask = value.mask().to_numpy()
        np_data = [seq[mask[idx] != cntk_py.MaskKind_Invalid]
                   for idx, seq in enumerate(np_data)]

    return np_data


def eval(op, arguments=None, precision=None, device=None, backward_pass=False):
    '''
    It evaluates `op` on the data provided by the reader. This is useful
    mainly to explore the operators and for convenient unit testing.

    Args:
        op (:class:`Function`): operation to evaluate
        arguments (`dict` or `list` or `tuple`): maps variables to their
         input data. The interpretation depends on the input type:
<<<<<<< HEAD
           * `dict`: keys are input variable or names and values are the input data.
           * `list`: elements are input data in the order their respective variables have been defined in the network.
=======
           * `dict`: keys are input variable or names, and values are the input data. 
           * `list`: elements are input data in the order their respective variables have been defined in the network. 
>>>>>>> 43c7fc81
         In both cases, every every sample in the data will be interpreted
         as a new sequence. To mark samples as continuations of the
         previous sequence, specify `arguments` as `tuple`: the
         first element will be used as `arguments`, and the second one will
         be used as a list of bools, denoting whether a sequence is a new
         one (`True`) or a continuation of the previous one (`False`).
         Data should be either NumPy arrays or a
         :class:`cntk.io.MinibatchData` instance.
        seq_starts (`list` of `bool`s or `None`): if `None`, every sequence is
         treated as a new sequence. Otherwise, it is interpreted as a list of
         Booleans that tell whether a sequence is a new sequence (`True`) or a
         continuation of the previous one (`False`)
        precision (`str` or `None`): precision being 'float32', 'float64', or
         `None`, in which case it will be determined by inspecting the operator
         (costly)
        device (:class:`cntk.DeviceDescriptor`): the device the descriptor,
         whether it is CPU or GPU (and which one)
        backward_pass (`bool`, optional): whether a backward pass is performed

    Returns:
        mapping of output variables to their values.
    '''

    state, forward_output = op.forward(arguments, op.outputs, op.outputs, device=device)

    if backward_pass:
        root_gradients = {v: ones_like(o, precision) for v, o in
                          forward_output.items()}

        backward_output = op.backward(state, root_gradients, arguments)

        return forward_output, backward_output

    else:
        return forward_output, None

<<<<<<< HEAD
=======

# helper to convert a dictionary into a Python class, so that the dict looks like an immutable record
# TODO: move to utils?
class _ClassFromDict(dict):
    def __init__(self, args_dict):
        super(_ClassFromDict, self).__init__(args_dict)
        # TODO: try to delete __setattr__ to make it immutable
        for key in args_dict:   # self.__dict__.update(args_dict)
            self[key] = args_dict[key]
    def __getattr__(self, k):
        return self.get(k)
    # can use __slot__ to hide __setattr__(), and cannot be extended
    # cf. https://pypi.python.org/pypi/frozendict/0.4 


# easier construction of records
# e.g. r = Record(x = 13, y = 42) ; x = r.x
def Record(**kwargs):
    return _ClassFromDict(kwargs)


# type-cast a shape given as a scalar into a tuple
def _as_tuple(x):
    return x if (isinstance(x,tuple)) else (x,)


# top-level short-hand for selecting a GPU
# TODO: find the right balance between conciseness and boilerplate
#def set_gpu(gpu_id):
#    from cntk import DeviceDescriptor
#    # Specify the target device to be used for computing
#    target_device = DeviceDescriptor.gpu_device(gpu_id)
#    DeviceDescriptor.set_default_device(target_device)

# helper to get next minibatch from a reader into a set of variables
def next_minibatch(source, minibatch_size, input_map):
    mb = source.get_next_minibatch(minibatch_size)
    if not mb:
        return (None, 0)
    else:
        return ({ key : mb[value]               for (key, value) in input_map.items() },
                { key : mb[value].m_num_samples for (key, value) in input_map.items() })
>>>>>>> 43c7fc81
<|MERGE_RESOLUTION|>--- conflicted
+++ resolved
@@ -463,7 +463,7 @@
     Tries to retrieve a Function from the argument or throws an exception if
     that's not possible.
     '''
-    
+
     if isinstance(arg, cntk_py.Variable):
         arg = arg.owner
 
@@ -485,13 +485,8 @@
          `op.outputs`
         arguments (`dict` or `list` or `tuple`): maps variables to their
          input data. The interpretation depends on the input type:
-<<<<<<< HEAD
            * `dict`: keys are input variable or names and values are the input data.
            * `list`: elements are input data in the order their respective variables have been defined in the network.
-=======
-           * `dict`: keys are input variable or names, and values are the input data. 
-           * `list`: elements are input data in the order their respective variables have been defined in the network. 
->>>>>>> 43c7fc81
          In both cases, every every sample in the data will be interpreted
          as a new sequence. To mark samples as continuations of the
          previous sequence, specify `arguments` as `tuple`: the
@@ -570,13 +565,8 @@
                     var, ", ".join(var_name_map.keys())))
 
         if isinstance(batch, MinibatchData):
-<<<<<<< HEAD
             batch = batch.m_data
-        elif not isinstance(batch, Value):                
-=======
-            batch = batch.data()
         elif not isinstance(batch, Value):
->>>>>>> 43c7fc81
             batch = sanitize_batch(
                 var, batch, seq_starts, precision, device)
 
@@ -662,15 +652,9 @@
     if axis is None:
         return Axis.all_static_axes()
     elif isinstance(axis, numbers.Integral):
-<<<<<<< HEAD
         return Axis(-axis - 1)
     elif axis.is_static_axis:
         return Axis(-1 - axis.static_axis_index)
-=======
-            return cntk_py.Axis(-axis - 1)
-    elif axis.is_static_axis():
-        return cntk_py.Axis(-1 - axis.static_axis_index())
->>>>>>> 43c7fc81
     else:
         return axis
 
@@ -752,13 +736,8 @@
         op (:class:`Function`): operation to evaluate
         arguments (`dict` or `list` or `tuple`): maps variables to their
          input data. The interpretation depends on the input type:
-<<<<<<< HEAD
-           * `dict`: keys are input variable or names and values are the input data.
+           * `dict`: keys are input variable or names, and values are the input data.
            * `list`: elements are input data in the order their respective variables have been defined in the network.
-=======
-           * `dict`: keys are input variable or names, and values are the input data. 
-           * `list`: elements are input data in the order their respective variables have been defined in the network. 
->>>>>>> 43c7fc81
          In both cases, every every sample in the data will be interpreted
          as a new sequence. To mark samples as continuations of the
          previous sequence, specify `arguments` as `tuple`: the
@@ -795,9 +774,6 @@
     else:
         return forward_output, None
 
-<<<<<<< HEAD
-=======
-
 # helper to convert a dictionary into a Python class, so that the dict looks like an immutable record
 # TODO: move to utils?
 class _ClassFromDict(dict):
@@ -809,7 +785,7 @@
     def __getattr__(self, k):
         return self.get(k)
     # can use __slot__ to hide __setattr__(), and cannot be extended
-    # cf. https://pypi.python.org/pypi/frozendict/0.4 
+    # cf. https://pypi.python.org/pypi/frozendict/0.4
 
 
 # easier construction of records
@@ -838,5 +814,4 @@
         return (None, 0)
     else:
         return ({ key : mb[value]               for (key, value) in input_map.items() },
-                { key : mb[value].m_num_samples for (key, value) in input_map.items() })
->>>>>>> 43c7fc81
+                { key : mb[value].m_num_samples for (key, value) in input_map.items() })