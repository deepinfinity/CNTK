--- conflicted
+++ resolved
@@ -161,18 +161,14 @@
 
 *.lyx~
 *.bak
-<<<<<<< HEAD
 
 bin/
 LOG
 *.log
 core	
 *.lyx#
-=======
-*.lyx#
 
 # =========================
 # prebuild file 
 # =========================
 MachineLearning/cn/buildinfo.h
->>>>>>> 8973de96
